"""
Ballistico
Anharmonic Lattice Dynamics
"""
from opt_einsum import contract
import ase.units as units
import numpy as np
from ballistico.helpers.storage import lazy_property, DEFAULT_STORE_FORMATS
from ballistico.helpers.logger import get_logger
logging = get_logger()

MAX_ITERATIONS_SC = 50
EVTOTENJOVERMOL = units.mol / (10 * units.J)
KELVINTOJOULE = units.kB / units.J
KELVINTOTHZ = units.kB / units.J / (2 * np.pi * units._hbar) * 1e-12
MAX_LENGTH_TRESHOLD = 1e15
hbar = 1 / (KELVINTOTHZ * 2 * np.pi)
kb = 1 / KELVINTOJOULE

def calculate_conductivity_per_mode(heat_capacity, velocity, mfp, physical_modes, n_phonons):
    conductivity_per_mode = np.zeros((n_phonons, 3, 3))
    physical_modes = physical_modes.reshape(n_phonons)
    velocity = velocity.reshape((n_phonons, 3))
    conductivity_per_mode[physical_modes, :, :] = \
        heat_capacity[physical_modes, np.newaxis, np.newaxis] * velocity[physical_modes, :, np.newaxis] * \
        mfp[physical_modes, np.newaxis, :]
    return conductivity_per_mode * 1e22


def gamma_with_matthiessen(gamma, velocity, length):
    gamma = gamma + 2 * np.abs(velocity) / length
    return gamma


def mfp_matthiessen(gamma, velocity, length, physical_modes):
    lambd_0 = np.zeros_like(velocity)
    for alpha in range(3):
        if length is not None:
            if length[alpha] and length[alpha] != 0:
                gamma = gamma + 2 * abs(velocity[:, alpha]) / length[alpha]
        lambd_0[physical_modes, alpha] = 1 / gamma[physical_modes] * velocity[physical_modes, alpha]
    return lambd_0


def mfp_caltech(lambd, velocity, length, physical_modes):
    reduced_physical_modes = physical_modes.copy() & (velocity[:] != 0)
    lambd[reduced_physical_modes] = lambd[reduced_physical_modes] * \
                                           (1 - np.abs(lambd[reduced_physical_modes]) / (length / 2) *
                                            (1 - np.exp(- length / 2 / np.abs(
                                                lambd[reduced_physical_modes]))))
    return lambd


class Conductivity:

    def __init__(self, **kwargs):

        """The conductivity object is responsible for mean free path and conductivity calculations.

        Parameters
        ----------
        phonons : Phonons
            contains all the information about the calculated phononic properties of the system
        method : 'rta', 'sc', 'qhgk', 'inverse'
            specifies the method used to calculate the conductivity.
        tolerance : int
            in the self consistent conductivity calculation, it specifies the difference in W/m/K between n
            and n+1 step, to set as exit/convergence condition.
        n_iterations : int
            specifies the max number of iterations to set as exit condition in the self consistent conductivity
            calculation
        tolerance : int
            in the self consistent conductivity calculation, it specifies the difference in W/m/K between n
            and n+1 step, to set as exit/convergence condition.
        length: (float, float, float)
            specifies the length to use in x, y, z to calculate the finite size conductivity. 0 or None values
            corresponds to the infinity length limit.
        finite_length_method : 'matthiessen', 'ms', 'caltech'
            specifies how to calculate the finite size conductivity. 'ms' is the Mckelvey-Schockley method.
        storage : 'formatted', 'hdf5', 'numpy', 'memory'
            defines the type of storage used for the simulation.

        Returns
        -------
        Conductivity
            An instance of the `Conductivity` class.

        Examples
        --------
        Here's an example to calculate the inverse conductivity on the phonons object and tracing over the phonons modes
        
        ```
        Conductivity(phonons=phonons, method='inverse', storage='memory').conductivity.sum(axis=0))
        ```
        """


        self.phonons = kwargs.pop('phonons')
        self.method = kwargs.pop('method', 'rta')
        self.storage = kwargs.pop('storage', 'numpy')
        if self.method == 'rta':
            self.n_iterations = 0
        else:
            self.n_iterations = kwargs.pop('n_iterations', None)
        self.length = kwargs.pop('length', np.array([None, None, None]))
        self.finite_length_method = kwargs.pop('finite_length_method', 'ms')
        self.tolerance = kwargs.pop('tolerance', None)
        self.folder = self.phonons.folder
        self.kpts = self.phonons.kpts
        self.n_k_points = self.phonons.n_k_points
        self.n_modes = self.phonons.n_modes
        self.n_phonons = self.phonons.n_phonons
        self.temperature = self.phonons.temperature
        self.is_classic = self.phonons.is_classic
        self.third_bandwidth = self.phonons.third_bandwidth
        self.diffusivity_bandwidth = self.phonons.diffusivity_bandwidth
        self.diffusivity_threshold = self.phonons.diffusivity_threshold
        self.store_format = {}
        for observable in DEFAULT_STORE_FORMATS:
            self.store_format[observable] = DEFAULT_STORE_FORMATS[observable] \
                if self.storage == 'formatted' else self.storage


    @lazy_property(label='<diffusivity_bandwidth>/<diffusivity_threshold>/<temperature>/<statistics>/<third_bandwidth>/<method>/<length>/<finite_length_method>')
    def conductivity(self):
        """
        Calculate the thermal conductivity per mode in W/m/K
        Returns
        -------
        conductivity : np array
            (n_k_points, n_modes, 3, 3) float
        """
        method = self.method
        other_avail_methods = ['rta', 'sc', 'inverse', 'relaxon']
        if (method == 'qhgk'):
            cond = self.calculate_conductivity_qhgk()
        elif method in other_avail_methods:
            lambd = self.mean_free_path
            conductivity_per_mode = calculate_conductivity_per_mode(self.phonons.heat_capacity.reshape((self.n_phonons)),
                                                                    self.phonons.velocity, lambd, self.phonons.physical_mode,
                                                                    self.n_phonons)

            volume = np.linalg.det(self.phonons.atoms.cell)
            cond = conductivity_per_mode / (volume * self.n_k_points)
        else:
            logging.error('Conductivity method not implemented')

        # folder = get_folder_from_label(phonons, '<temperature>/<statistics>/<third_bandwidth>')
        # save('cond', folder + '/' + method, cond.reshape(phonons.n_k_points, phonons.n_modes, 3, 3), \
        #      format=phonons.store_format['conductivity'])
        sum = (cond.imag).sum()
        if sum > 1e-3:
            logging.warning('The conductivity has an immaginary part. Sum(Im(k)) = ' + str(sum))
        logging.info('Conductivity calculated')
        return cond.real


    @lazy_property(label='<diffusivity_bandwidth>/<diffusivity_threshold>/<temperature>/<statistics>/<third_bandwidth>/<method>/<length>/<finite_length_method>')
    def mean_free_path(self):
        """
        Calculate the mean_free_path per mode in A
        Returns
        -------
        mfp : np array
            (n_k_points, n_modes) float
        """
        method = self.method

        if (method == 'qhgk'):
            logging.error('Mean free path not available for ' + str(method))
        elif method == 'rta':
            cond = self.calculate_mfp_sc()
        elif method == 'sc':
            cond = self.calculate_mfp_sc()
        elif (method == 'inverse'):
            cond = self.calculate_mfp_inverse()
        elif (method == 'relaxons'):
            cond = self.calculate_mfp_relaxons()
        else:
            logging.error('Conductivity method not implemented')

        # folder = get_folder_from_label(phonons, '<temperature>/<statistics>/<third_bandwidth>')
        # save('cond', folder + '/' + method, cond.reshape(phonons.n_k_points, phonons.n_modes, 3, 3), \
        #      format=phonons.store_format['conductivity'])
        sum = (cond.imag).sum()
        if sum > 1e-3:
            logging.warning('The conductivity has an immaginary part. Sum(Im(k)) = ' + str(sum))
        return cond.real

    @property
    def _scattering_matrix_without_diagonal(self):
        frequency = self._keep_only_physical(self.phonons.frequency.reshape((self.n_phonons)))
        _ps_gamma_and_gamma_tensor = self.phonons._ps_gamma_and_gamma_tensor
        gamma_tensor = self._keep_only_physical(_ps_gamma_and_gamma_tensor[:, 2:])
        scattering_matrix_without_diagonal = contract('a,ab,b->ab', 1 / frequency, gamma_tensor, frequency)
        return scattering_matrix_without_diagonal


    def _keep_only_physical(self, operator):
        physical_modes = self.phonons.physical_mode.reshape(self.n_phonons)
        if operator.shape == (self.n_phonons, self.n_phonons):
            index = np.outer(physical_modes, physical_modes)
            return operator[index].reshape((physical_modes.sum(), physical_modes.sum()))
        elif operator.shape == (self.n_phonons, 3):
            return operator[physical_modes, :]
        else:
            return operator[physical_modes]

<<<<<<< HEAD
    def calculate_c_v_cond(self):
        """
        Calculates the factor for the diffusivity which resembles the heat capacity.
        The array is returned in units of J/K.
        classical case: k_b
        quantum case: c_nm=hbar w_n w_m/T  * (n_n-n_m)/(w_m-w_n)
        Returns
        -------
        c_v : np.array
            (phonons.n_k_points,phonons.modes, phonons.n_modes) float
        """
        phonons = self.phonons
        frequencies = phonons.frequency
        c_v = np.zeros((phonons.n_k_points, phonons.n_modes, phonons.n_modes))
        temperature = phonons.temperature* KELVINTOTHZ
        physical_modes = phonons.physical_mode.reshape((phonons.n_k_points, phonons.n_modes))
        heat_capacity=phonons.heat_capacity
        if (phonons.is_classic):
            c_v[:, :, :] = KELVINTOJOULE*1e22
        else:
            f_be = phonons.population
            c_v_omega = (f_be[:, :, np.newaxis]-f_be[:, np.newaxis,: ])
            diff_omega =( frequencies[:, np.newaxis, :]-frequencies[:, :, np.newaxis]  )
            mask_degeneracy=np.where(diff_omega==0,True,False)
            diff_omega[mask_degeneracy]=1 #random value to do the division
            divide_omega=-1/diff_omega
            freq_sq = frequencies[:, :, np.newaxis] * frequencies[:, np.newaxis, :]
            #remember here f_n-f_m/ w_m-w_n index reversed
            c_v = contract('knm,knm,knm->knm', freq_sq, c_v_omega,divide_omega)
            c_v = KELVINTOJOULE * c_v* 1e22/ temperature
            #Degeneracy part: let us substitute the wrong elements
            heat_capacity_deg_2d=(heat_capacity[:,np.newaxis]+heat_capacity[np.newaxis,:])/2
            c_v=np.where(mask_degeneracy,heat_capacity_deg_2d,c_v)
            #Physical modes
            mask = physical_modes[:, :, np.newaxis] * physical_modes[:, np.newaxis, :]
            c_v = c_v * mask
        return c_v
=======
>>>>>>> 37a48744

    def calculate_conductivity_qhgk(self):
        """
        Calculates the conductivity of each mode using the :ref:'Quasi-Harmonic-Green-Kubo Model'.
        The tensor is returned individual modes along the first axis and has units of W/m/K.

        Returns
        -------
        conductivity_per_mode : np.array
            (n_phonons, 3, 3)
        """
        phonons = self.phonons
        volume = np.linalg.det(phonons.atoms.cell)
        diffusivity = phonons._generalized_diffusivity
<<<<<<< HEAD
        if self.diffusivity_threshold is not None:
            heat_capacity=phonons.heat_capacity
            conductivity_per_mode = contract('kn,knab->knab', heat_capacity, diffusivity)
        else:
            heat_capacity =self.calculate_c_v_cond()
            conductivity_per_mode = contract('knm,knmab->knab', heat_capacity, diffusivity)
=======
        heat_capacity = phonons.heat_capacity.reshape(phonons.n_k_points, phonons.n_modes)
        conductivity_per_mode = contract('kn,knmab->knab', heat_capacity, diffusivity)
>>>>>>> 37a48744
        conductivity_per_mode = conductivity_per_mode.reshape((phonons.n_phonons, 3, 3))
        conductivity_per_mode = conductivity_per_mode / (volume * phonons.n_k_points)
        return conductivity_per_mode * 1e22
    
    
    def calculate_mfp_inverse(self):
        """
        This method calculates the inverse of the mean free path for each phonon

        Returns
        -------

        """
        length = self.length
        phonons = self.phonons
        finite_size_method = self.finite_length_method
        physical_modes = phonons.physical_mode.reshape(phonons.n_phonons)
        velocity = phonons.velocity.real.reshape((phonons.n_phonons, 3))
        lambd = np.zeros_like(velocity)
        for alpha in range (3):
            scattering_matrix = - 1 * self._scattering_matrix_without_diagonal
            gamma = phonons.bandwidth.reshape(phonons.n_phonons)
            if finite_size_method == 'ms':
                if length is not None:
                    if length[alpha]:
                        gamma = gamma_with_matthiessen(gamma, velocity[:, alpha],
                                                                            length[alpha])

            scattering_matrix += np.diag(gamma[physical_modes])
            scattering_inverse = np.linalg.inv(scattering_matrix)
            lambd[physical_modes, alpha] = scattering_inverse.dot(velocity[physical_modes, alpha])
            if finite_size_method == 'caltech':
                if length is not None:
                    if length[alpha]:
                        lambd[:, alpha] = mfp_caltech(lambd[:, alpha], velocity[:, alpha], length[alpha], physical_modes)
            if finite_size_method == 'matthiessen':
                if (self.length[alpha] is not None) and (self.length[alpha] != 0):
                    lambd[physical_modes, alpha] = 1 / (
                                np.sign(velocity[physical_modes, alpha]) / lambd[physical_modes, alpha] + 1 /
                                np.array(self.length)[np.newaxis, alpha]) * np.sign(velocity[physical_modes, alpha])
                else:
                    lambd[physical_modes, alpha] = 1 / (
                                np.sign(velocity[physical_modes, alpha]) / lambd[physical_modes, alpha]) * np.sign(
                        velocity[physical_modes, alpha])

                lambd[velocity[:, alpha] == 0, alpha] = 0
        return lambd
    
    
    def calculate_mfp_relaxons(self):
        phonons = self.phonons
        velocity = self._keep_only_physical(phonons.velocity.real.reshape((phonons.n_phonons, 3)))
        scattering_matrix = -1 * self._scattering_matrix_without_diagonal
        gamma = self._keep_only_physical(self.phonons.bandwidth.reshape((self.n_phonons)))
        _scattering_matrix = scattering_matrix + np.diag(gamma)
        evals, evects = np.linalg.eig(_scattering_matrix)

        neg_diag = (_scattering_matrix.diagonal() < 0).sum()
        logging.info('negative on diagonal : ' + str(neg_diag))
        logging.info('negative eigenvals : ' + str((evals < 0).sum()))

        # TODO: find a better way to filter states
        new_physical_states = np.argwhere(evals >= 0)[0, 0]
        reduced_evects = evects[new_physical_states:, new_physical_states:]
        reduced_evals = evals[new_physical_states:]
        reduced_scattering_inverse = np.zeros_like(_scattering_matrix)
        reduced_scattering_inverse[new_physical_states:, new_physical_states:] = reduced_evects.dot(np.diag(1/reduced_evals)).dot(np.linalg.inv(reduced_evects))
        scattering_inverse = reduced_scattering_inverse
        # e, v = np.linalg.eig(a)
        # a = v.dot(np.diag(e)).dot(np.linalg.inv(v))
    
        lambd = scattering_inverse.dot(velocity[:, :])
        return lambd
    
    
    def calculate_mfp_sc(self):
        phonons = self.phonons
        finite_size_method = self.finite_length_method
        physical_modes = phonons.physical_mode.reshape(phonons.n_phonons)
        velocity = phonons.velocity.real.reshape ((phonons.n_k_points, phonons.n_modes, 3))
        velocity = velocity.reshape((phonons.n_phonons, 3))

        if finite_size_method == 'ms':
            lambd_n = self.calculate_sc_mfp(matthiessen_length=self.length)
        else:
            lambd_n = self.calculate_sc_mfp()
        if finite_size_method == 'caltech':
            for alpha in range(3):
                lambd_n[:, alpha] = mfp_caltech(lambd_n[:, alpha], velocity[:, alpha], self.length[alpha], physical_modes)
        if finite_size_method == 'matthiessen':
            mfp = lambd_n.copy()
            for alpha in range(3):
                if (self.length[alpha] is not None) and (self.length[alpha] != 0):
                    lambd_n[physical_modes, alpha] = 1 / (np.sign(velocity[physical_modes, alpha]) / mfp[physical_modes, alpha] + 1 / np.array(self.length)[np.newaxis, alpha]) * np.sign(velocity[physical_modes, alpha])
                else:
                    lambd_n[physical_modes, alpha] = 1 / (np.sign(velocity[physical_modes, alpha]) / mfp[physical_modes, alpha]) * np.sign(velocity[physical_modes, alpha])

                lambd_n[velocity[:, alpha]==0, alpha] = 0
        return lambd_n
    
    
    def calculate_sc_mfp(self, matthiessen_length=None):
        tolerance = self.tolerance
        n_iterations = self.n_iterations
        phonons = self.phonons
        if n_iterations is None:
            n_iterations = MAX_ITERATIONS_SC
        velocity = phonons.velocity.real.reshape ((phonons.n_k_points, phonons.n_modes, 3))
        velocity = velocity.reshape((phonons.n_phonons, 3))
        physical_modes = phonons.physical_mode.reshape(phonons.n_phonons)
        gamma = phonons.bandwidth.reshape(phonons.n_phonons)
        lambd_0 = mfp_matthiessen(gamma, velocity, matthiessen_length, physical_modes)
        if n_iterations == 0:
            return lambd_0
        else:
            lambd_n = np.zeros_like(lambd_0)
            avg_conductivity = None
            n_iteration = 0
            scattering_matrix = self._scattering_matrix_without_diagonal
            for n_iteration in range (n_iterations):
                conductivity_per_mode = calculate_conductivity_per_mode(phonons.heat_capacity.reshape((phonons.n_phonons)),
                                                                        velocity, lambd_n, physical_modes, phonons.n_phonons)
                new_avg_conductivity = np.diag (np.sum (conductivity_per_mode, 0)).mean ()
                if avg_conductivity:
                    if tolerance is not None:
                        if np.abs (avg_conductivity - new_avg_conductivity) < tolerance:
                            break
                avg_conductivity = new_avg_conductivity
                delta_lambd = 1 / phonons.bandwidth.reshape ((phonons.n_phonons))[physical_modes, np.newaxis] \
                              * scattering_matrix.dot (lambd_n[physical_modes, :])
                lambd_n[physical_modes, :] = lambd_0[physical_modes, :] + delta_lambd[:, :]
            logging.info('Number of self-consistent iterations: ' + str(n_iteration))
            return lambd_n
    
    <|MERGE_RESOLUTION|>--- conflicted
+++ resolved
@@ -206,7 +206,6 @@
         else:
             return operator[physical_modes]
 
-<<<<<<< HEAD
     def calculate_c_v_cond(self):
         """
         Calculates the factor for the diffusivity which resembles the heat capacity.
@@ -225,7 +224,7 @@
         physical_modes = phonons.physical_mode.reshape((phonons.n_k_points, phonons.n_modes))
         heat_capacity=phonons.heat_capacity
         if (phonons.is_classic):
-            c_v[:, :, :] = KELVINTOJOULE*1e22
+            c_v[:, :, :] = KELVINTOJOULE
         else:
             f_be = phonons.population
             c_v_omega = (f_be[:, :, np.newaxis]-f_be[:, np.newaxis,: ])
@@ -236,7 +235,7 @@
             freq_sq = frequencies[:, :, np.newaxis] * frequencies[:, np.newaxis, :]
             #remember here f_n-f_m/ w_m-w_n index reversed
             c_v = contract('knm,knm,knm->knm', freq_sq, c_v_omega,divide_omega)
-            c_v = KELVINTOJOULE * c_v* 1e22/ temperature
+            c_v = KELVINTOJOULE * c_v / temperature
             #Degeneracy part: let us substitute the wrong elements
             heat_capacity_deg_2d=(heat_capacity[:,np.newaxis]+heat_capacity[np.newaxis,:])/2
             c_v=np.where(mask_degeneracy,heat_capacity_deg_2d,c_v)
@@ -244,8 +243,6 @@
             mask = physical_modes[:, :, np.newaxis] * physical_modes[:, np.newaxis, :]
             c_v = c_v * mask
         return c_v
-=======
->>>>>>> 37a48744
 
     def calculate_conductivity_qhgk(self):
         """
@@ -260,17 +257,8 @@
         phonons = self.phonons
         volume = np.linalg.det(phonons.atoms.cell)
         diffusivity = phonons._generalized_diffusivity
-<<<<<<< HEAD
-        if self.diffusivity_threshold is not None:
-            heat_capacity=phonons.heat_capacity
-            conductivity_per_mode = contract('kn,knab->knab', heat_capacity, diffusivity)
-        else:
-            heat_capacity =self.calculate_c_v_cond()
-            conductivity_per_mode = contract('knm,knmab->knab', heat_capacity, diffusivity)
-=======
-        heat_capacity = phonons.heat_capacity.reshape(phonons.n_k_points, phonons.n_modes)
-        conductivity_per_mode = contract('kn,knmab->knab', heat_capacity, diffusivity)
->>>>>>> 37a48744
+        heat_capacity =self.calculate_c_v_cond()
+        conductivity_per_mode = contract('knm,knmab->knab', heat_capacity, diffusivity)
         conductivity_per_mode = conductivity_per_mode.reshape((phonons.n_phonons, 3, 3))
         conductivity_per_mode = conductivity_per_mode / (volume * phonons.n_k_points)
         return conductivity_per_mode * 1e22
